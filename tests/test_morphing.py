import numpy as np

from madminer.utils import morphing as m


def test_original_find_components(parameter_max_power=[2, 2]):
    # Test find_components with max_power = [2,2], without max_overall power
    morpher = m.PhysicsMorpher(parameter_max_power=parameter_max_power)
    components = morpher.find_components()
    expected_components = np.array(
        [[0, 0], [0, 1], [0, 2], [1, 0], [1, 1], [1, 2], [2, 0], [2, 1], [2, 2]]
    )
    assert np.allclose(
        components, expected_components
    ), "The output of original_find_components is different from expected"

    # Test with the restriction of max_overall_power == 1
    components_max = morpher.find_components(1)
    expected_max = np.array([[0, 0], [0, 1], [1, 0]])
    assert np.allclose(
        components_max, expected_max
    ), "The max_power of outputs of original_find_components are not restricted to one"


def test_original_set_basis(
    basis_numpy=np.array([[1, -5], [1, -4], [1, -3], [1, -2], [1, -1]]),
    parameter_max_power=[2, 2],
    this_components=np.array([[4, 0], [3, 1], [2, 2], [1, 3], [0, 4]]),
):
    # test set basis with input of basis_numpy.
    morpher = m.PhysicsMorpher(parameter_max_power=parameter_max_power)
    morpher.set_components(this_components)
    morpher.set_basis(basis_numpy=basis_numpy)

    # Check if the basis is the same
    assert np.allclose(
        morpher.basis, basis_numpy, rtol=10**-5
    ), "The set_basis does not set basis correctly"

    expected_matrix = np.array(
        [
            [1, 2.08333, 1.45833, 0.416667, 0.0416667],
            [-5, -10.1667, -6.83333, -1.83333, -0.166667],
            [10, 19.5, 12.25, 3, 0.25],
            [-10, -17.8333, -9.83333, -2.16667, -0.166667],
            [5, 6.41667, 2.95833, 0.583333, 0.0416667],
        ]
    ).T
    # the set_basis also calls calculate matrix if self.morphing_matrix is not defined, check if the morphing matrix is expected
    assert np.allclose(
        morpher.morphing_matrix, expected_matrix, rtol=10**-5
    ), "The calculated matrix in set_basis is different from expected."


def test_original_calculate_matrix(
    this_basis=np.array([[1, -5], [1, -4], [1, -3], [1, -2], [1, -1]]),
    this_components=np.array([[4, 0], [3, 1], [2, 2], [1, 3], [0, 4]]),
):
    morpher = m.PhysicsMorpher(parameter_max_power=[2, 2])

    # Set the powers of components and basis
    morpher.set_components(this_components)
    morpher.set_basis(basis_numpy=this_basis)

    # Calculate the morphing matrix
    morphing_matrix = morpher.calculate_morphing_matrix()

    # The expected output values of the matrix based on the inputes.
    expected_matrix = np.array(
        [
            [1, 2.08333, 1.45833, 0.416667, 0.0416667],
            [-5, -10.1667, -6.83333, -1.83333, -0.166667],
            [10, 19.5, 12.25, 3, 0.25],
            [-10, -17.8333, -9.83333, -2.16667, -0.166667],
            [5, 6.41667, 2.95833, 0.583333, 0.0416667],
        ]
    ).T

    assert np.allclose(
        morphing_matrix, expected_matrix, rtol=10**-5
    ), "The output matrix is different from expected"
    output_weights = morpher.calculate_morphing_weights(theta=[1, 1])

    # Test the if the output weights are as expected
    expected_weights = np.array([5, -24, 45, -40, 15])
    assert np.allclose(output_weights, expected_weights), "The output weights are not as expected"


def test_original_weight_gradients(
    this_components=np.array([[4, 0], [3, 1], [2, 2], [1, 3], [0, 4]]),
    this_basis=np.array([[1, -5], [1, -4], [1, -3], [1, -2], [1, -1]]),
):
    # Morpher object with the initial format of inputs
    old_morpher = m.PhysicsMorpher(parameter_max_power=[2, 2])
    old_morpher.set_components(this_components)
    old_morpher.set_basis(basis_numpy=this_basis)

    # calculate and check the output values of the old and new mophing weights.
    old_weight_gradient = old_morpher.calculate_morphing_weight_gradient(theta=[1, 1])

    expected_weight_gradient = np.array(
        [[13.58333333, -66, 126, -115.33333333, 45.75], [6.41666667, -30, 54, -44.66666667, 14.25]]
    )

    assert np.allclose(
        old_weight_gradient, expected_weight_gradient, rtol=10**-5
    ), "The weight gradient differs from expected value"


def test_compare_weights(
    gs=np.array([[1, 1, 1, 1, 1], [-5, -4, -3, -2, -1]]),
    gp=None,
    gd=None,
    parameter_max_power=[2, 2],
    this_components=np.array([[4, 0], [3, 1], [2, 2], [1, 3], [0, 4]]),
    this_basis=np.array([[1, -5], [1, -4], [1, -3], [1, -2], [1, -1]]),
    theta=np.array([1, 1]),
):
    # Test if the old and new inputs will output the same matrix with the same inputs.
    old_morpher = m.PhysicsMorpher(
        parameter_max_power=parameter_max_power,
    )
    old_morpher.set_components(this_components)
    old_morpher.set_basis(basis_numpy=this_basis)

    new_morpher = m.PhysicsMorpher(
        parameter_max_power=parameter_max_power,
    )
    _ = new_morpher.find_components(Ns=2, Nd=0, Np=0)
    new_morpher.set_basis(basis_d=gd, basis_p=gp, basis_s=gs)

    # Both morphing matrix was calculated in set_basis procedure.
    # Test if the output matrix is the same for both form of inputs
    assert np.allclose(
        new_morpher.morphing_matrix, old_morpher.morphing_matrix
    ), " The morphing matrices calculated by the new and old method are different"

    # Test if the weights for the given theta equals
    assert np.allclose(
        new_morpher.calculate_morphing_weights(theta), old_morpher.calculate_morphing_weights(theta)
    ), " The output weights of two methods are different"


def test_overdetermine(
    gd=None, gp=None, gs=np.array([[1, 1, 1, 1, 1, 1, 1], [-5, -4, -3, -2, -1, 0, 1]])
):
    # Check if the improved method can do overdetermined morphing as expected with the new input format
    new_morpher = m.PhysicsMorpher(parameter_max_power=[4, 4])
    _ = new_morpher.find_components(Ns=2, Nd=0, Np=0)
    new_morpher.set_basis(basis_d=gd, basis_p=gp, basis_s=gs)

    expected = np.array(
        [
            [-0.04112554, -0.07936508, 0.05681818, 0.06313131, 0.01136364],
            [0.15151515, 0.23412698, -0.21590909, -0.18434343, -0.02651515],
            [-0.14069264, -0.06349206, 0.18560606, 0.05808081, 0.00378788],
            [-0.12987013, -0.33333333, 0.28030303, 0.18181818, 0.02272727],
            [0.33549784, -0.26984127, -0.14772727, 0.00252525, 0.00378788],
            [0.77056277, 0.09920635, -0.54924242, -0.23989899, -0.02651515],
            [0.05411255, 0.41269841, 0.39015152, 0.11868687, 0.01136364],
        ]
    ).T
    assert np.allclose(
        new_morpher.calculate_morphing_matrix(), expected
    ), "The overdetermined matrix is different from expected"

<<<<<<< HEAD

=======
>>>>>>> 8dc7d467
def test_new_find_components(Nd=0, Np=0, Ns=2):
    # Test find components with respecting Nd, Np, Ns values
    new_morpher = m.PhysicsMorpher(parameter_max_power=[4, 4])
    assert np.allclose(
        new_morpher.find_components(Ns=Ns, Nd=Nd, Np=Np),
        np.array([[4, 0], [3, 1], [2, 2], [1, 3], [0, 4]]),
    ), " The output differs from expected components"

    Nd = 1
    Np = 1
    Ns = 0
    assert np.allclose(
        new_morpher.find_components(Ns=Ns, Nd=Nd, Np=Np), np.array([2, 2])
    ), " The output differs from expected components"

    Nd = 0
    Np = 0
    Ns = 1
    assert np.allclose(
        new_morpher.find_components(Ns=Ns, Nd=Nd, Np=Np), np.array([4])
    ), " The output differs from expected components"

    Nd = 2
    Np = 1
    Ns = 0
    assert np.allclose(
        new_morpher.find_components(Ns=Ns, Nd=Nd, Np=Np),
        np.array([[2, 0, 2], [1, 1, 2], [0, 2, 2]]),
    ), " The output differs from expected components"


def test_compare_weight_gradients(
    gs=np.array([[1, 1, 1, 1, 1], [-5, -4, -3, -2, -1]]),
    gp=None,
    gd=None,
    parameter_max_power=[2, 2],
    this_components=np.array([[4, 0], [3, 1], [2, 2], [1, 3], [0, 4]]),
    this_basis=np.array([[1, -5], [1, -4], [1, -3], [1, -2], [1, -1]]),
):

    # Test if the weight gradients output the same with the new input format
    # Morpher object with the new format of inputs
    new_morpher = m.PhysicsMorpher(
        parameter_max_power=parameter_max_power,
    )

    _ = new_morpher.find_components(Ns=2, Nd=0, Np=0)
    new_morpher.set_basis(basis_d=gd, basis_p=gp, basis_s=gs)

    # Morpher object with the initial format of inputs
    old_morpher = m.PhysicsMorpher(parameter_max_power=[2, 2])
    old_morpher.set_components(this_components)
    old_morpher.set_basis(basis_numpy=this_basis)

    # calculate and check the output values of the old and new mophing weights.
    old_weight_gradient = old_morpher.calculate_morphing_weight_gradient(theta=[1, 1])
    new_weight_gradient = new_morpher.calculate_morphing_weight_gradient(theta=[1, 1])

    assert np.allclose(
        new_weight_gradient, old_weight_gradient
    ), "The weight gradient of old inputs and the new inputs are different."


def test_evaluate_morphing():
    # Check if the morpher object created with old and new inputs can execute evaluate_morphing() function
    old_morpher = m.PhysicsMorpher(
        parameter_max_power=[4, 4],
        parameter_range=[
            (
                -1.0,
                1.0,
            ),
            (-1.0, 1.0),
        ],
    )
    this_components = np.array([[4, 0], [3, 1], [2, 2], [1, 3], [0, 4]])
    this_basis = np.array([[1, -5], [1, -4], [1, -3], [1, -2], [1, -1]])

    # Set the powers of components and basis
    old_morpher.set_components(this_components)
    old_morpher.set_basis(basis_numpy=this_basis)

    old_value = old_morpher.evaluate_morphing(basis=this_basis)

    # Morpher object with the new format of inputs
    new_morpher = m.PhysicsMorpher(
        parameter_max_power=[4, 4],
        parameter_range=[
            (
                -1.0,
                1.0,
            ),
            (-1.0, 1.0),
        ],
    )

    gd = None
    gp = None
    gs = np.array([[1, 1, 1, 1, 1], [-5, -4, -3, -2, -1]])

    _ = new_morpher.find_components(Ns=2, Nd=0, Np=0)
    new_morpher.set_basis(basis_d=gd, basis_p=gp, basis_s=gs)

    new_value = new_morpher.evaluate_morphing(basis=this_basis)

    assert np.allclose(
        new_value, old_value, rtol=10 ^ 3
    ), "The output values of old and new evaluate_morphing with same inputs varies more than 10^3"


def test_new_weights():
    # In the order of gd, gp, gc, the code will determine the number of each coupling parameter based on gd, gp, gc...
    n_d = 1
    n_p = 3
    n_s = 0

    # specify gd, gp, gc separately
    gd = np.array([[1, 1, 1, 1, 1, 1]])
    gp = np.array(
        [
            [0.7071, 0.7071, 0.7071, 0.7071, 0.7071, 0.7071],
            [0, 4.2426, 0, 4.2426, -4.2426, 0],
            [0, 0, 4.2426, 4.2426, 0, -4.2426],
        ]
    )
    gs = None  # np.array([[1,1,1,1,1], [-5, -4, -3, -2, -1]])

    xsec = np.array(
        [0.515, 0.732, 0.527, 0.742, 0.354, 0.527, 0.364, 0.742, 0.364, 0.621, 0.432, 0.621, 0.432]
    )  # define once, the code will take the corresponding xsec values for the morphing weights

    new_morpher = m.PhysicsMorpher(parameter_max_power=[4, 4])

    new_morpher.find_components(Nd=n_d, Np=n_p, Ns=n_s)

    new_morpher.set_basis(basis_d=gd, basis_p=gp, basis_s=gs)

    weights = new_morpher.calculate_morphing_weights(theta_d=[1], theta_p=[0.7071, 0, 0])

    predict_xsec = _calculate_predict_xsec(xsec=xsec, morphing_weights=weights)

    assert np.allclose(
        predict_xsec, xsec[0]
    ), "The predict xsec value does not match the simulated value."


def test_find_components_BSM():
    # The BSM_max_power will limit the max_power other than gd_0, gp_0, gs_0
    # Will eliminate the component group if the exceed the BSM_max_power

    Nd = 2
    Np = 1
    Ns = 0

    new_morpher = m.PhysicsMorpher(parameter_max_power=[4, 4])

    # If no BSM_max_power is set, the output should be np.array([[2, 0, 2], [1, 1, 2], [0, 2, 2]]
    # in this case, components[0] = gd_0, components[1] = gd_1, components_2 = gp_0
    # Thus this max power should only keep the values gd_1 <= 0 (The only BSM coupling), which should be only [2,0,2]
    components = new_morpher.find_components(Ns=Ns, Nd=Nd, Np=Np, BSM_max_power=0)

    expected_components = np.array([[2, 0, 2]])
    assert np.allclose(
        components, expected_components
    ), " The output differs from expected components with BSM_max"

    Nd = 2
    Np = 0
    Ns = 2

    new_morpher = m.PhysicsMorpher(parameter_max_power=[4, 4])

    # in this case, components[0] = gd_0, components[1] = gd_1, components[2] = gs_0, components[3] = gs_1
    # Thus this max power should only keep the values gd_1 and gs_1 <= 0 (The only BSM coupling), which should be only [2,0,2]
    components = new_morpher.find_components(Ns=Ns, Nd=Nd, Np=Np, BSM_max_power=0)

    expected_components = np.array([[2, 0, 2, 0], [1, 0, 3, 0], [0, 0, 4, 0]])

    np.allclose(
        components, expected_components
    ), "The output differs from expected components with BSM_max"

def test_get_min_basis():
    new_morpher = m.PhysicsMorpher(parameter_max_power=[4, 4])

    expected_value = 3
    calculated_value = new_morpher.get_min_basis(Nd=2, Np=1)

    np.allclose(
        calculated_value, expected_value
    ), "The generated minimum number of basis requires differs from expected"

    expected_value = 5
    calculated_value = new_morpher.get_min_basis(Ns=2)

    np.allclose(
        calculated_value, expected_value
    ), "The generated minimum number of basis requires differs from expected"
    
# helper method that calculate W_i and Neff/xsec with W_i = w_i*sigma_i and Neff = sum(W_i)
def _calculate_predict_xsec(xsec, morphing_weights):
    index = len(morphing_weights)
    if len(xsec) < index:
        raise Exception("The number of xsec values is smaller than the number of morphing weights")

    # Get the corresponding xsec values for the morphing weights
    this_xsec = xsec[:index]
    W_i = np.multiply(this_xsec, morphing_weights, dtype=np.float32)
    return sum(W_i)<|MERGE_RESOLUTION|>--- conflicted
+++ resolved
@@ -164,10 +164,7 @@
         new_morpher.calculate_morphing_matrix(), expected
     ), "The overdetermined matrix is different from expected"
 
-<<<<<<< HEAD
-
-=======
->>>>>>> 8dc7d467
+
 def test_new_find_components(Nd=0, Np=0, Ns=2):
     # Test find components with respecting Nd, Np, Ns values
     new_morpher = m.PhysicsMorpher(parameter_max_power=[4, 4])
@@ -350,6 +347,7 @@
         components, expected_components
     ), "The output differs from expected components with BSM_max"
 
+
 def test_get_min_basis():
     new_morpher = m.PhysicsMorpher(parameter_max_power=[4, 4])
 
@@ -366,7 +364,8 @@
     np.allclose(
         calculated_value, expected_value
     ), "The generated minimum number of basis requires differs from expected"
-    
+
+
 # helper method that calculate W_i and Neff/xsec with W_i = w_i*sigma_i and Neff = sum(W_i)
 def _calculate_predict_xsec(xsec, morphing_weights):
     index = len(morphing_weights)
