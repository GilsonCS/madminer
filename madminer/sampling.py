--- conflicted
+++ resolved
@@ -1707,11 +1707,7 @@
                     prior_str += "  theta_{} ~ flat from {} to {}".format(i, arg0, arg1)
 
             if theta[1][0] is None:
-<<<<<<< HEAD
-                return "Maximally many random morphing points, drawn from the following priors:{}s".format(prior_str)
-=======
                 return "Maximally many random morphing points, drawn from the following priors:{}".format(prior_str)
->>>>>>> f8cf7d1e
             else:
                 return "{} random morphing points, drawn from the following priors:{}".format(theta[1][0], prior_str)
 
