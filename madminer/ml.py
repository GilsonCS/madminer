--- conflicted
+++ resolved
@@ -253,10 +253,6 @@
     def _create_model(self):
         raise NotImplementedError
 
-<<<<<<< HEAD
-
-=======
->>>>>>> 2a0381d3
     def calculate_fisher_information(self, x, theta=None, weights=None, n_events=1, sum_events=True):
         """
         Calculates the expected Fisher information matrix based on the kinematic information in a given number of
@@ -298,11 +294,7 @@
         n_samples = x.shape[0]
 
         # Estimate scores
-<<<<<<< HEAD
-        t_hats = self.evaluate_score(x=x, theta=np.array([theta for _ in x ]), nuisance_mode="keep")
-=======
         t_hats = self.evaluate_score(x=x, theta=np.array([theta for _ in x]), nuisance_mode="keep")
->>>>>>> 2a0381d3
 
         # Weights
         if weights is None:
