from __future__ import absolute_import, division, print_function, unicode_literals

import logging
import numpy as np
import os
from scipy.stats import chi2, poisson

from madminer.analysis import DataAnalyzer
from madminer.utils.various import mdot
from madminer.ml import ParameterizedRatioEstimator, Ensemble
from madminer.utils.histo import Histo
from madminer.sampling import SampleAugmenter
from madminer import sampling
from madminer.ml import ScoreEstimator

logger = logging.getLogger(__name__)


class AsymptoticLimits(DataAnalyzer):
    """
    Functions to calculate observed and expected constraints, using asymptotic properties of the likelihood ratio as
    test statistics.

    Parameters
    ----------
    filename : str
        Path to MadMiner file (for instance the output of `madminer.delphes.DelphesProcessor.save()`).

    include_nuisance_parameters : bool, optional
        If True, nuisance parameters are taken into account. Default value: False.
    """

    def __init__(self, filename=None, include_nuisance_parameters=False):
        super(AsymptoticLimits, self).__init__(filename, False, include_nuisance_parameters)

    def observed_limits(
        self,
        x_observed,
        theta_ranges,
        mode="ml",
        model_file=None,
        hist_vars=None,
        hist_bins=20,
        include_xsec=True,
        resolutions=25,
        luminosity=300000.0,
        n_toys_per_theta=10000,
        returns="pval",
        dof=None,
<<<<<<< HEAD
        histo_theta_batchsize=100,
=======
        n_observed=None,
>>>>>>> b06ace12
    ):
        if n_observed is None:
            n_observed=len(x_observed)
        theta_grid, return_values, i_ml = self._analyse(
            n_observed,
            x_observed,
            theta_ranges,
            resolutions,
            mode,
            model_file,
            hist_vars,
            hist_bins,
            include_xsec,
            None,
            luminosity,
            n_toys_per_theta,
            returns=returns,
            dof=dof,
            histo_theta_batchsize=histo_theta_batchsize,
        )
        return theta_grid, return_values, i_ml

    def expected_limits(
        self,
        theta_true,
        theta_ranges,
        mode="ml",
        model_file=None,
        hist_vars=None,
        hist_bins=20,
        include_xsec=True,
        resolutions=25,
        luminosity=300000.0,
        n_toys_per_theta=10000,
        returns="pval",
        dof=None,
        histo_theta_batchsize=100,
    ):
        logger.info("Generating Asimov data")
        x_asimov, x_weights = self._asimov_data(theta_true)
        n_observed = luminosity * self._calculate_xsecs([theta_true])[0]
        logger.info("Expected events: %s", n_observed)
        theta_grid, return_values, i_ml = self._analyse(
            n_observed,
            x_asimov,
            theta_ranges,
            resolutions,
            mode,
            model_file,
            hist_vars,
            hist_bins,
            include_xsec,
            x_weights,
            luminosity,
            n_toys_per_theta,
            returns=returns,
            dof=dof,
            histo_theta_batchsize=histo_theta_batchsize,
        )
        return theta_grid, return_values, i_ml

    def asymptotic_p_value(self, log_likelihood_ratio, dof=None):
        if dof is None:
            dof = self.n_parameters
        q = -2.0 * log_likelihood_ratio
        p_value = chi2.sf(x=q, df=dof)
        return p_value

    def _analyse(
        self,
        n_events,
        x,
        theta_ranges,
        theta_resolutions,
        mode="ml",
        model_file=None,
        hist_vars=None,
        hist_bins=20,
        include_xsec=True,
        obs_weights=None,
        luminosity=300000.0,
        n_toys_per_theta=10000,
        returns="pval",
        dof=None,
        histo_theta_batchsize=100,
    ):
        logger.debug("Calculating p-values for %s expected events", n_events)

        assert returns in ["pval", "llr","llr_raw"], "returns has to be either 'pval','llr' or 'llr_raw'!"

        # Observation weights
        if obs_weights is None:
            obs_weights = np.ones(len(x))
        obs_weights /= np.sum(obs_weights)
        obs_weights = obs_weights.astype(np.float64)

        # Theta grid
        theta_grid = self._make_theta_grid(theta_ranges, theta_resolutions)

        # Kinematic part
        if mode == "rate":
            log_r_kin = 0.0
        elif mode == "ml":
            assert model_file is not None
            logger.info("Loading kinematic likelihood ratio estimator")
            model = self._load_ratio_model(model_file)

            logger.info("Calculating kinematic log likelihood ratio with estimator")
            log_r_kin = self._calculate_log_likelihood_ratio_kinematics(x, theta_grid, model)
            log_r_kin = log_r_kin.astype(np.float64)
            log_r_kin = self._clean_nans(log_r_kin)
            logger.debug("Raw mean -2 log r: %s", np.mean(-2.0 * log_r_kin, axis=1))
            log_r_kin = n_events * np.sum(log_r_kin * obs_weights[np.newaxis, :], axis=1)
            logger.debug("Rescaled -2 log r: %s", -2.0 * log_r_kin)

        elif mode == "histo":
            if hist_vars is not None:
                logger.info("Setting up standard summary statistics")
                summary_function = self._make_summary_statistic_function("observables", observables=hist_vars)
            elif model_file is not None:
                logger.info("Loading score estimator and setting it up as summary statistics")
                model = self._load_score_model(model_file)
                summary_function = self._make_summary_statistic_function("sally", model=model)
            else:
                raise RuntimeError("For 'histo' mode, either provide histo_vars or model_file!")
            summary_stats = summary_function(x)
            del x

            logger.info("Creating histogram with %s bins for the summary statistics", hist_bins)
            histo = self._make_histo(
                summary_function,
                hist_bins,
                theta_grid,
                theta_resolutions,
                n_toys_per_theta,
                histo_theta_batchsize=histo_theta_batchsize,
            )

            logger.info("Calculating kinematic log likelihood with histograms")
            log_r_kin = self._calculate_log_likelihood_histo(summary_stats, theta_grid, histo)
            log_r_kin = log_r_kin.astype(np.float64)
            log_r_kin = self._clean_nans(log_r_kin)
            log_r_kin = n_events * np.sum(log_r_kin * obs_weights[np.newaxis, :], axis=1)

        else:
            raise ValueError("Unknown mode {}, has to be 'ml' or 'histo' or 'xsec'".format(mode))

        # xsec part
        if include_xsec:
            logger.info("Calculating rate log likelihood")
            log_p_xsec = self._calculate_log_likelihood_xsec(n_events, theta_grid, luminosity)
            logger.debug("Rate -2 log p: %s", -2.0 * log_p_xsec)
        else:
            log_p_xsec = 0.0

        # Combine and get p-values
        logger.info("Calculating p-values")
        log_r = log_r_kin + log_p_xsec
        if returns == "llr_raw":
            return theta_grid, log_r, 0
        
        logger.debug("Combined -2 log r: %s", -2.0 * log_r)
        log_r, i_ml = self._subtract_ml(log_r)
        logger.debug("Min-subtracted -2 log r: %s", -2.0 * log_r)
        p_values = self.asymptotic_p_value(log_r, dof=dof)

        if returns == "llr":
            return theta_grid, log_r, i_ml
        return theta_grid, p_values, i_ml

    def _make_summary_statistic_function(self, mode, model=None, observables=None):
        if mode == "observables":
            assert observables is not None
            x_indices = self._find_x_indices(observables)

            logger.debug("Preparing observables %s as summary statistic function", x_indices)

            def summary_function(x):
                return x[:, x_indices]

        elif mode == "sally":
            assert isinstance(model, ScoreEstimator)

            logger.debug("Preparing score estimator as summary statistic function")

            def summary_function(x):
                score = model.evaluate_score(x)
                score = score[:, : self.n_parameters]
                return score

        else:
            raise RuntimeError("Unknown mode {}, has to be 'observables' or 'sally'".format(mode))

        return summary_function

    @staticmethod
    def _load_ratio_model(filename):
        if os.path.isdir(filename):
            model = Ensemble()
            model.load(filename)
        else:
            model = ParameterizedRatioEstimator()
            model.load(filename)
        return model

    @staticmethod
    def _load_score_model(filename):
        if os.path.isdir(filename):
            model = Ensemble()
            model.load(filename)
        else:
            model = ScoreEstimator()
            model.load(filename)
        return model

    def _calculate_xsecs(self, thetas, test_split=0.2):
        # Test split
        start_event, end_event, correction_factor = self._train_test_split(False, test_split)

        # Total xsecs for benchmarks
        xsecs_benchmarks = 0.0
        for observations, weights in self.event_loader(start=start_event, end=end_event):
            xsecs_benchmarks += np.sum(weights, axis=0)

        # xsecs at thetas
        xsecs = []
        for theta in thetas:
            theta_matrix = self._get_theta_benchmark_matrix(theta)
            xsecs.append(mdot(theta_matrix, xsecs_benchmarks) * correction_factor)
        return np.asarray(xsecs)

    def _asimov_data(self, theta, test_split=0.2):
        start_event, end_event, correction_factor = self._train_test_split(False, test_split)
        x, weights_benchmarks = next(self.event_loader(start=start_event, end=end_event, batch_size=None))
        weights_benchmarks *= correction_factor

        theta_matrix = self._get_theta_benchmark_matrix(theta)
        weights_theta = mdot(theta_matrix, weights_benchmarks)
        weights_theta /= np.sum(weights_theta)

        return x, weights_theta

    @staticmethod
    def _make_theta_grid(theta_ranges, resolutions):
        if isinstance(resolutions, int):
            resolutions = [resolutions for _ in range(theta_ranges)]
        theta_each = []
        for resolution, (theta_min, theta_max) in zip(resolutions, theta_ranges):
            theta_each.append(np.linspace(theta_min, theta_max, resolution))
        theta_grid_each = np.meshgrid(*theta_each, indexing="ij")
        theta_grid_each = [theta.flatten() for theta in theta_grid_each]
        theta_grid = np.vstack(theta_grid_each).T
        return theta_grid

    def _make_histo(
        self, summary_function, x_bins, theta_grid, theta_bins, n_toys_per_theta=1000, histo_theta_batchsize=100
    ):
        logger.info("Building histogram with %s bins per parameter and %s bins per observable", theta_bins, x_bins)
        histo = Histo(theta_bins, x_bins)
        logger.debug("Generating histo data")
        theta, summary_stats = self._make_histo_data(
            summary_function,
            theta_grid,
            n_toys_per_theta * len(theta_grid),
            histo_theta_batchsize=histo_theta_batchsize,
        )
        logger.debug(
            "Histo data has theta dimensions %s and summary stats dimensions %s", theta.shape, summary_stats.shape
        )
        logger.debug("Filling histogram with summary statistics")
        histo.fit(theta, summary_stats, fill_empty_bins=True)
        return histo

    def _make_histo_data(self, summary_function, thetas, n_samples, test_split=0.2, histo_theta_batchsize=100):
        sampler = SampleAugmenter(self.madminer_filename, include_nuisance_parameters=self.include_nuisance_parameters)
        all_summary_stats, all_theta = None, None

        n_thetas = len(thetas)
        n_batches = (n_thetas - 1) // histo_theta_batchsize + 1
        for i_batch in range(n_batches):
            logger.debug("Generating histogram data for batch %s / %s", i_batch + 1, n_batches)
            theta_batch = thetas[i_batch * histo_theta_batchsize : (i_batch + 1) * histo_theta_batchsize]
            x, theta, _ = sampler.sample_train_plain(
                theta=sampling.morphing_points(theta_batch),
                n_samples=n_samples,
                test_split=test_split,
                filename=None,
                folder=None,
                suppress_logging=True,
            )
            summary_stats = summary_function(x)
            all_theta = theta if all_theta is None else np.vstack((all_theta, theta))
            all_summary_stats = (
                summary_stats if all_summary_stats is None else np.vstack((all_summary_stats, summary_stats))
            )
        return all_theta, all_summary_stats

    def _find_x_indices(self, observables):
        x_names = list(self.observables.keys())
        x_indices = []
        for obs in observables:
            try:
                x_indices.append(x_names.index(obs))
            except ValueError:
                raise RuntimeError("Unknown observable {}, has to be one of {}".format(obs, x_names))
        logger.debug("Using x indices %s", x_indices)
        return x_indices

    @staticmethod
    def _calculate_log_likelihood_histo(x, theta_grid, histo):
        log_p = []
        for theta in theta_grid:
            log_p.append(histo.log_likelihood(theta, x))
        log_p = np.asarray(log_p)
        return log_p

    def _calculate_log_likelihood_xsec(self, n_observed, theta_grid, luminosity=300000.0):
        n_observed_rounded = int(np.round(n_observed, 0))
        n_predicted = self._calculate_xsecs(theta_grid) * luminosity
        logger.debug("Observed events: %s", n_observed)
        logger.debug("Expected events: %s", n_predicted)
        log_p = poisson.logpmf(k=n_observed_rounded, mu=n_predicted)
        return log_p

    def _calculate_log_likelihood_ratio_kinematics(self, x_observed, theta_grid, model, theta1=None):
        if isinstance(model, ParameterizedRatioEstimator):
            log_r, _ = model.evaluate_log_likelihood_ratio(
                x=x_observed, theta=theta_grid, test_all_combinations=True, evaluate_score=False
            )
        elif isinstance(model, Ensemble) and model.estimator_type == "parameterized_ratio":
            log_r, _ = model.evaluate_log_likelihood_ratio(
                x=x_observed,
                theta=theta_grid,
                test_all_combinations=True,
                evaluate_score=False,
                calculate_covariance=False,
            )
        else:
            raise NotImplementedError(
                "Likelihood ratio estimation is currently only implemented for "
                "ParameterizedRatioEstimator instancees"
            )
        return log_r

    @staticmethod
    def _subtract_ml(log_r):
        i_ml = np.argmax(log_r)
        log_r_subtracted = log_r[:] - log_r[i_ml]
        return log_r_subtracted, i_ml

    @staticmethod
    def _clean_nans(array):
        not_finite = np.any(~np.isfinite(array), axis=0)
        if np.sum(not_finite) > 0:
            logger.warning("Removing %s inf / nan results from calculation")
            array[:, not_finite] = 0.0
        return array<|MERGE_RESOLUTION|>--- conflicted
+++ resolved
@@ -47,11 +47,8 @@
         n_toys_per_theta=10000,
         returns="pval",
         dof=None,
-<<<<<<< HEAD
+        n_observed=None,
         histo_theta_batchsize=100,
-=======
-        n_observed=None,
->>>>>>> b06ace12
     ):
         if n_observed is None:
             n_observed=len(x_observed)
