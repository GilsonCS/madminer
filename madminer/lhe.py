--- conflicted
+++ resolved
@@ -452,12 +452,12 @@
 
         self.cuts.append(definition)
         self.cuts_default_pass.append(pass_if_not_parsed)
-    
+
     def add_efficiency(self, definition, value_if_not_parsed=1.):
-        
+
         """
             Adds an efficiency as a string that can be parsed by Python's `eval()` function and returns a bool.
-            
+
             Parameters
             ----------
             definition : str
@@ -471,17 +471,17 @@
             documentation of their properties. In addition, `MadMinerParticle` have  properties `charge` and `pdg_id`,
             which return the charge in units of elementary charges (i.e. an electron has `e[0].charge = -1.`), and the
             PDG particle ID.
-            
+
             value_if_not_parsed : float, optional
             Value if te efficiency function cannot be parsed. Default value: 1.
-            
+
             Returns
             -------
             None
-            
+
             """
         logger.debug("Adding efficiency %s", definition)
-        
+
         self.efficiencies.append(definition)
         self.efficiencies_default_pass.append(value_if_not_parsed)
 
@@ -489,7 +489,7 @@
 
         """
             Adds an efficiency as a string that can be parsed by Python's `eval()` function and returns a bool.
-            
+
             Parameters
             ----------
             definition : str
@@ -503,14 +503,14 @@
             documentation of their properties. In addition, `MadMinerParticle` have  properties `charge` and `pdg_id`,
             which return the charge in units of elementary charges (i.e. an electron has `e[0].charge = -1.`), and the
             PDG particle ID.
-            
+
             value_if_not_parsed : float, optional
             Value if te efficiency function cannot be parsed. Default value: 1.
-            
+
             Returns
             -------
             None
-            
+
             """
         logger.debug("Adding efficiency %s", definition)
 
@@ -533,12 +533,12 @@
 
         self.cuts = []
         self.cuts_default_pass = []
-    
+
     def reset_efficiencies(self):
         """ Resets all efficiencies. """
-        
+
         logger.debug("Resetting efficiencies")
-        
+
         self.efficiencies = []
         self.efficiencies_default_pass = []
 
@@ -674,11 +674,7 @@
         n_events = None
         for key, obs in six.iteritems(this_observations):
             this_n_events = len(obs)
-<<<<<<< HEAD
-            logger.debug("Found {} events in Obs {}".format(this_n_events, key) )
-=======
             logger.debug("Found {} events in Obs {}".format(this_n_events, key))
->>>>>>> 2134dc7c
             if n_events is None:
                 n_events = this_n_events
                 logger.debug("Found %s events", n_events)
